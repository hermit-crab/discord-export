--- conflicted
+++ resolved
@@ -144,11 +144,7 @@
               'icon_url', 'splash_url', 'member_count']:
         obj[k] = getattr(model, k)
 
-<<<<<<< HEAD
     obj['roles'] = [serialize_role(e) for e in model.roles]
-=======
-    obj['roles'] = [e.id for e in model.roles]
->>>>>>> a0ecbab1
     obj['region'] = str(model.region)
     obj['members'] = [e.id for e in model.members]
     obj['channels'] = [e.id for e in model.channels]
